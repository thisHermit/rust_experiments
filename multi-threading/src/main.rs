<<<<<<< HEAD
// Concurrent In-Memory Cache with Expiration and Write-Through
// Clean main file focused on cache functionality
=======
mod lookAtThisClass;
mod task_scheduler;
mod timeout_test;
mod work_stealing_demo;

use std::thread;
use std::time::Duration;
use rand::random;
use std::fs::File;
use std::io::prelude::*;
use std::sync::{Arc, atomic::{AtomicUsize, Ordering}};

use task_scheduler::{TaskScheduler, SchedulerConfig};
use timeout_test::test_timeout_detection;
use work_stealing_demo::demonstrate_work_stealing;

// Big Chungus Devs inc
fn multi_threaded_fizz_buzz(){
    let handle = thread::spawn(|| {
        for i in 1..10 {
            if i % 2 == 0 { println!("fizz");}else { println!("buzz"); }
            thread::sleep(Duration::from_millis(1));
        }
    });
>>>>>>> 7bb40904

mod concurrent_cache;
mod benchmark;
mod original_experiments;

use concurrent_cache::ConcurrentCache;
use benchmark::run_cache_benchmark;
use original_experiments::run_original_experiments;
use std::thread;
use std::time::Duration;
use std::sync::Arc;



fn cache_demonstration() {
    println!("=== Concurrent Cache with Expiration and Write-Through Demo ===");
    
    // Create cache with 5-second TTL
    let cache = Arc::new(ConcurrentCache::new(
        "cache_backing_store.log".to_string(),
        Duration::from_secs(5)
    ));
    
    // Start garbage collector thread
    let _gc_handle = cache.start_garbage_collector(Duration::from_secs(3));
    
    println!("Cache created with 5-second TTL and garbage collection every 3 seconds");
    
    // Simulate expensive computation
    let expensive_computation = |key: &str| -> Result<String, String> {
        println!("🔄 Computing expensive value for key: {}", key);
        thread::sleep(Duration::from_millis(500)); // Simulate work
        Ok(format!("computed_value_for_{}", key))
    };
    
    let mut handles = vec![];
    
    // Spawn multiple reader threads
    println!("\n📖 Spawning multiple reader threads...");
    for i in 0..8 {
        let cache_clone = Arc::clone(&cache);
        let key = format!("key_{}", i % 3); // Use only 3 keys to create contention
        
        let handle = thread::spawn(move || {
            let thread_id = i;
            println!("Thread {} requesting key: {}", thread_id, key);
            
            let result = cache_clone.get(&key, || expensive_computation(&key));
            
            match result {
                Ok(value) => println!("✅ Thread {} got: {} -> {}", thread_id, key, value),
                Err(e) => println!("❌ Thread {} error: {}", thread_id, e),
            }
        });
        
        handles.push(handle);
        
        // Stagger thread starts slightly
        thread::sleep(Duration::from_millis(50));
    }
    
    // Spawn a few writer threads
    println!("\n✍️  Spawning writer threads...");
    for i in 0..3 {
        let cache_clone = Arc::clone(&cache);
        let key = format!("writer_key_{}", i);
        let value = format!("writer_value_{}", i);
        
        let handle = thread::spawn(move || {
            println!("Writer thread {} inserting: {} -> {}", i, key, value);
            
            if let Err(e) = cache_clone.put(key.clone(), value.clone()) {
                println!("❌ Writer {} error: {}", i, e);
            } else {
                println!("✅ Writer {} successfully wrote: {} -> {}", i, key, value);
            }
        });
        
        handles.push(handle);
    }
    
    // Wait for all threads to complete
    for handle in handles {
        handle.join().unwrap();
    }
    
    println!("\n📊 Cache size after operations: {}", cache.size());
    
    // Test expiration
    println!("\n⏰ Testing expiration...");
    println!("Waiting 6 seconds for entries to expire...");
    thread::sleep(Duration::from_secs(6));
    
    // Try to access an expired key
    let result = cache.get(&"key_0".to_string(), || expensive_computation("key_0"));
    match result {
        Ok(value) => println!("✅ Got value after expiration (should be recomputed): {}", value),
        Err(e) => println!("❌ Error accessing expired key: {}", e),
    }
    
    // Manual cleanup to see how many expired
    match cache.cleanup_expired() {
        Ok(removed) => println!("🧹 Manual cleanup removed {} expired entries", removed),
        Err(e) => println!("❌ Cleanup error: {}", e),
    }
    
    println!("📊 Final cache size: {}", cache.size());
    println!("\n✅ Cache demonstration completed!");
    println!("💾 Check 'cache_backing_store.log' for write-through persistence");
}

fn main() {
<<<<<<< HEAD
    println!("🦀 Rust Experiments - Concurrent Cache Implementation 🦀");
    println!("=====================================================");
    
    // Check command line arguments for what to run
    let args: Vec<String> = std::env::args().collect();
    
    if args.len() > 1 {
        match args[1].as_str() {
            "cache" => {
                cache_demonstration();
            },
            "benchmark" => {
                run_cache_benchmark();
            },
            "original" => {
                run_original_experiments();
            },
            "all" => {
                cache_demonstration();
                println!("\n{}", "=".repeat(50));
                run_cache_benchmark();
                println!("\n{}", "=".repeat(50));
                run_original_experiments();
            },
            _ => {
                print_usage();
            }
        }
    } else {
        // Default: run cache demonstration and benchmarks
        cache_demonstration();
        println!("\n{}", "=".repeat(50));
        run_cache_benchmark();
    }
}

fn print_usage() {
    println!("Usage: cargo run [option]");
    println!("Options:");
    println!("  cache     - Run cache demonstration only");
    println!("  benchmark - Run cache benchmarks only");
    println!("  original  - Run original threading experiments");
    println!("  all       - Run everything");
    println!("  (no args) - Run cache demo and benchmarks (default)");
=======
    println!("=== Rust Multi-threading Experiments ===\n");

    // Run the original examples
    println!("1. Running original MNTD example:");
    let output = mntd(1000);
    write_vec_to_file(output).unwrap();
    println!("   MNTD output written to Vector.txt\n");

    // Demonstrate the new concurrent task scheduler
    println!("2. Demonstrating Concurrent Task Scheduler:");
    demonstrate_task_scheduler();

    // Test timeout detection specifically
    println!("3. Testing Timeout Detection:");
    test_timeout_detection();

    // Demonstrate work stealing
    println!("4. Demonstrating Work Stealing:");
    demonstrate_work_stealing();

    println!("=== All experiments completed ===");
}

/// Demonstrate the concurrent task scheduler with various scenarios
fn demonstrate_task_scheduler() {
    // Configuration for the scheduler
    let config = SchedulerConfig {
        num_workers: 4,
        timeout_seconds: 2,
        enable_work_stealing: true,
    };

    println!("   Creating scheduler with {} workers, {}s timeout, work stealing: {}",
             config.num_workers, config.timeout_seconds, config.enable_work_stealing);

    let mut scheduler = TaskScheduler::new(config);
    scheduler.start();

    // Shared counter to demonstrate task execution
    let task_counter = Arc::new(AtomicUsize::new(0));
    let start_time = std::time::Instant::now();

    println!("   Submitting 20 computational tasks...");

    // Submit multiple computational tasks
    for i in 0..20 {
        let counter = Arc::clone(&task_counter);
        let task_id = i;
        
        scheduler.submit(move || {
            // Simulate some computational work
            let mut sum = 0u64;
            for j in 0..1000000 {
                sum += j as u64;
            }
            
            counter.fetch_add(1, Ordering::SeqCst);
            println!("     Task {} completed (sum: {})", task_id, sum);
        }).unwrap();
    }

    // Submit some I/O-bound tasks
    println!("   Submitting 5 I/O-bound tasks...");
    for i in 0..5 {
        let counter = Arc::clone(&task_counter);
        let task_id = 20 + i;
        
        scheduler.submit(move || {
            // Simulate I/O work
            thread::sleep(Duration::from_millis(100));
            counter.fetch_add(1, Ordering::SeqCst);
            println!("     I/O Task {} completed", task_id);
        }).unwrap();
    }

    // Submit a task that takes longer to demonstrate timeout detection
    println!("   Submitting a slow task to test timeout detection...");
    let counter = Arc::clone(&task_counter);
    scheduler.submit(move || {
        println!("     Slow task starting...");
        thread::sleep(Duration::from_secs(3)); // This should trigger timeout warning
        counter.fetch_add(1, Ordering::SeqCst);
        println!("     Slow task completed");
    }).unwrap();

    // Wait for most tasks to complete
    println!("   Waiting for tasks to complete...");
    while task_counter.load(Ordering::SeqCst) < 25 {
        thread::sleep(Duration::from_millis(50));
    }

    let elapsed = start_time.elapsed();
    println!("   All 26 tasks completed in {:?}", elapsed);

    // Demonstrate clean shutdown
    println!("   Shutting down scheduler...");
    scheduler.shutdown();
    println!("   Scheduler shut down cleanly");
>>>>>>> 7bb40904
}<|MERGE_RESOLUTION|>--- conflicted
+++ resolved
@@ -1,7 +1,5 @@
-<<<<<<< HEAD
 // Concurrent In-Memory Cache with Expiration and Write-Through
 // Clean main file focused on cache functionality
-=======
 mod lookAtThisClass;
 mod task_scheduler;
 mod timeout_test;
@@ -26,7 +24,6 @@
             thread::sleep(Duration::from_millis(1));
         }
     });
->>>>>>> 7bb40904
 
 mod concurrent_cache;
 mod benchmark;
@@ -139,7 +136,6 @@
 }
 
 fn main() {
-<<<<<<< HEAD
     println!("🦀 Rust Experiments - Concurrent Cache Implementation 🦀");
     println!("=====================================================");
     
@@ -184,7 +180,6 @@
     println!("  original  - Run original threading experiments");
     println!("  all       - Run everything");
     println!("  (no args) - Run cache demo and benchmarks (default)");
-=======
     println!("=== Rust Multi-threading Experiments ===\n");
 
     // Run the original examples
@@ -283,5 +278,4 @@
     println!("   Shutting down scheduler...");
     scheduler.shutdown();
     println!("   Scheduler shut down cleanly");
->>>>>>> 7bb40904
 }